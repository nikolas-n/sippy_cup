--- conflicted
+++ resolved
@@ -202,11 +202,7 @@
   <dd>SIP user from which traffic should appear. Default: sipp</dd>
 
   <dt>to_user</dt>
-<<<<<<< HEAD
-  <dd>SIP user to send requests to. Defaults to `s` (as in `s@127.0.0.1`).</dd>
-=======
   <dd>SIP user to send requests to. Defaults to SIPp's default: `s` (as in `s@127.0.0.1`)</dd>
->>>>>>> ce93f111
 
   <dt>transport</dt>
   <dd>Specify the SIP transport. Valid options are `udp` (default) or `tcp`. Default: `udp`</dd>
@@ -239,17 +235,10 @@
   <dd>The total number of calls permitted for the entire test. When this limit is reached, the test is over. Defaults to nil.</dd>
 
   <dt>concurrent_max</dt>
-<<<<<<< HEAD
-  <dd>The maximum number of calls permitted to be active at any given time. When this limit is reached, SIPp will slow down or stop sending new calls until there it falls below the limit. Defaults to nil.</dd>
-
-  <dt>calls_per_second</dt>
-  <dd>The rate at which new calls should be created. Note that SIPp will automatically adjust this downward to stay at or beneath the maximum number of concurrent calls (`concurrent_max`). Defaults to nil.</dt>
-=======
   <dd>The maximum number of calls permitted to be active at any given time. When this limit is reached, SIPp will slow down or stop sending new calls until there it falls below the limit. Defaults to SIPp's default: (3 * call_duration (seconds) * calls_per_second)</dd>
 
   <dt>calls_per_second</dt>
   <dd>The rate at which new calls should be created. Note that SIPp will automatically adjust this downward to stay at or beneath the maximum number of concurrent calls (`concurrent_max`). Defaults to SIP's default of 10</dt>
->>>>>>> ce93f111
 
   <dt>calls_per_second_incr</dt>
   <dd>When used with `calls_per_second_max`, tells SIPp the amount by which `calls_per_second` should be incremented. CPS rate is adjusted each `stats_interval`. Default: 1</dd>
