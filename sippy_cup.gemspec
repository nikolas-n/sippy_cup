# -*- encoding: utf-8 -*-
$:.push File.expand_path("../lib", __FILE__)
require "sippy_cup/version"

Gem::Specification.new do |s|
  s.name        = "sippy_cup"
  s.version     = SippyCup::VERSION
  s.platform    = Gem::Platform::RUBY
  s.authors     = ["Ben Klang", "Will Drexler"]
  s.email       = ["bklang&mojolingo.com", "wdrexler&mojolingo.com"]
  s.homepage    = "https://github.com/bklang/sippy_cup"
  s.summary     = "SIPp profile and RTP stream generator"
  s.description = "This tool makes it easier to generate SIPp load tests with DTMF interactions."
  s.license  = 'MIT'

  s.files         = `git ls-files`.split("\n")
  s.test_files    = `git ls-files -- {test,spec,features}/*`.split("\n")
  s.executables   = `git ls-files -- bin/*`.split("\n").map{ |f| File.basename(f) }
  s.require_paths = ["lib"]

<<<<<<< HEAD
  s.add_runtime_dependency 'packetfu', [">= 1.1.13"]
  s.add_runtime_dependency 'nokogiri', ["~> 1.8.1"]
=======
  s.add_runtime_dependency 'packetfu', ["= 1.1.11"] # 1.1.12 introduces a breaking change, removing PacketFu::UDPPacket
  s.add_runtime_dependency 'nokogiri', ["~> 1.7.0"]
>>>>>>> c2445b2d
  s.add_runtime_dependency 'activesupport', [">= 3.0"]
  s.add_runtime_dependency 'psych', ["~> 2.0.1"] unless RUBY_PLATFORM == 'java'
  s.add_runtime_dependency 'wavefile', [">= 0.8.0"]
  s.add_runtime_dependency 'ffi'

  s.add_development_dependency 'guard-rspec'
  s.add_development_dependency 'rspec', ["~> 3.4"]
  s.add_development_dependency 'simplecov'
  s.add_development_dependency 'simplecov-rcov'
  s.add_development_dependency 'fakefs'
end<|MERGE_RESOLUTION|>--- conflicted
+++ resolved
@@ -18,13 +18,8 @@
   s.executables   = `git ls-files -- bin/*`.split("\n").map{ |f| File.basename(f) }
   s.require_paths = ["lib"]
 
-<<<<<<< HEAD
   s.add_runtime_dependency 'packetfu', [">= 1.1.13"]
   s.add_runtime_dependency 'nokogiri', ["~> 1.8.1"]
-=======
-  s.add_runtime_dependency 'packetfu', ["= 1.1.11"] # 1.1.12 introduces a breaking change, removing PacketFu::UDPPacket
-  s.add_runtime_dependency 'nokogiri', ["~> 1.7.0"]
->>>>>>> c2445b2d
   s.add_runtime_dependency 'activesupport', [">= 3.0"]
   s.add_runtime_dependency 'psych', ["~> 2.0.1"] unless RUBY_PLATFORM == 'java'
   s.add_runtime_dependency 'wavefile', [">= 0.8.0"]
